import datetime
import decimal
import itertools
import sys
import time

from wtforms import widgets
from wtforms.validators import StopValidation, u, unicode, next


__all__ = (
    'BooleanField', 'DecimalField', 'DateField', 'DateTimeField', 'FieldList',
    'FloatField', 'FormField', 'IntegerField', 'RadioField', 'SelectField',
    'SelectMultipleField', 'StringField',
)


_unset_value = object()


class DummyTranslations(object):
    def gettext(self, string):
        return string

    def ngettext(self, singular, plural, n):
        if n == 1:
            return singular

        return plural


class Field(object):
    """
    Field base class
    """
    errors = tuple()
    process_errors = tuple()
    raw_data = None
    validators = tuple()
    widget = None
    _formfield = True
    _translations = DummyTranslations()

    def __new__(cls, *args, **kwargs):
        if '_form' in kwargs and '_name' in kwargs:
            return super(Field, cls).__new__(cls)
        else:
            return UnboundField(cls, *args, **kwargs)

    def __init__(self, label=None, validators=None, filters=tuple(),
                 description=u(''), id=None, default=None, widget=None,
                 _form=None, _name=None, _prefix='', _translations=None):
        """
        Construct a new field.

        :param label:
            The label of the field.
        :param validators:
            A sequence of validators to call when `validate` is called.
        :param filters:
            A sequence of filters which are run on input data by `process`.
        :param description:
            A description for the field, typically used for help text.
        :param id:
            An id to use for the field. A reasonable default is set by the form,
            and you shouldn't need to set this manually.
        :param default:
            The default value to assign to the field, if no form or object
            input is provided. May be a callable.
        :param widget:
            If provided, overrides the widget used to render the field.
        :param _form:
            The form holding this field. It is passed by the form itself during
            construction. You should never pass this value yourself.
        :param _name:
            The name of this field, passed by the enclosing form during its
            construction. You should never pass this value yourself.
        :param _prefix:
            The prefix to prepend to the form name of this field, passed by
            the enclosing form during construction.

        If `_form` and `_name` isn't provided, an :class:`UnboundField` will be
        returned instead. Call its :func:`bind` method with a form instance and
        a name to construct the field.
        """
        if _translations is not None:
            self._translations = _translations

        self.default = default
        self.description = description
        self.filters = filters
        self.flags = Flags()
        self.name = _prefix + _name
        self.short_name = _name
        self.type = type(self).__name__
        self.validators = validators or list(self.validators)

        self.id = id or self.name
        self.label = Label(self.id, label if label is not None else self.gettext(_name.replace('_', ' ').title()))

        if widget is not None:
            self.widget = widget

        for v in self.validators:
            flags = getattr(v, 'field_flags', ())
            for f in flags:
                setattr(self.flags, f, True)

    def __unicode__(self):
        """
        Returns a HTML representation of the field. For more powerful rendering,
        see the `__call__` method.
        """
        return self()

    def __str__(self):
        """
        Returns a HTML representation of the field. For more powerful rendering,
        see the `__call__` method.
        """
        return self()

    def __html__(self):
        """
        Returns a HTML representation of the field. For more powerful rendering,
        see the `__call__` method.
        """
        return self()

    def __call__(self, **kwargs):
        """
        Render this field as HTML, using keyword args as additional attributes.

        Any HTML attribute passed to the method will be added to the tag
        and entity-escaped properly.
        """
        return self.widget(self, **kwargs)

    def gettext(self, string):
        return self._translations.gettext(string)

    def ngettext(self, singular, plural, n):
        return self._translations.ngettext(singular, plural, n)

    def validate(self, form, extra_validators=tuple()):
        """
        Validates the field and returns True or False. `self.errors` will
        contain any errors raised during validation. This is usually only
        called by `Form.validate`.

        Subfields shouldn't override this, but rather override either
        `pre_validate`, `post_validate` or both, depending on needs.

        :param form: The form the field belongs to.
        :param extra_validators: A list of extra validators to run.
        """
        self.errors = list(self.process_errors)
        stop_validation = False

        # Call pre_validate
        try:
            self.pre_validate(form)
        except StopValidation:
            e = sys.exc_info()[1]
            if e.args and e.args[0]:
                self.errors.append(e.args[0])
            stop_validation = True
        except ValueError:
            e = sys.exc_info()[1]
            self.errors.append(e.args[0])

        # Run validators
        if not stop_validation:
            for validator in itertools.chain(self.validators, extra_validators):
                try:
                    validator(form, self)
                except StopValidation:
                    e = sys.exc_info()[1]
                    if e.args and e.args[0]:
                        self.errors.append(e.args[0])
                    stop_validation = True
                    break
                except ValueError:
                    e = sys.exc_info()[1]
                    self.errors.append(e.args[0])

        # Call post_validate
        try:
            self.post_validate(form, stop_validation)
        except ValueError:
            e = sys.exc_info()[1]
            self.errors.append(e.args[0])

        return len(self.errors) == 0

    def pre_validate(self, form):
        """
        Override if you need field-level validation. Runs before any other
        validators.

        :param form: The form the field belongs to.
        """
        pass

    def post_validate(self, form, validation_stopped):
        """
        Override if you need to run any field-level validation tasks after
        normal validation. This shouldn't be needed in most cases.

        :param form: The form the field belongs to.
        :param validation_stopped:
            `True` if any validator raised StopValidation.
        """
        pass

    def process(self, formdata, data=_unset_value):
        """
        Process incoming data, calling process_data, process_formdata as needed,
        and run filters.

        If `data` is not provided, process_data will be called on the field's
        default.

        Field subclasses usually won't override this, instead overriding the
        process_formdata and process_data methods. Only override this for
        special advanced processing, such as when a field encapsulates many
        inputs.
        """
        self.process_errors = []
        if data is _unset_value:
            try:
                data = self.default()
            except TypeError:
                data = self.default

        self.object_data = data

        try:
            self.process_data(data)
        except ValueError:
            e = sys.exc_info()[1]
            self.process_errors.append(e.args[0])

        if formdata:
            try:
                if self.name in formdata:
                    self.raw_data = formdata.getlist(self.name)
                else:
                    self.raw_data = []
                self.process_formdata(self.raw_data)
            except ValueError:
                e = sys.exc_info()[1]
                self.process_errors.append(e.args[0])

        for filter in self.filters:
            try:
                self.data = filter(self.data)
            except ValueError:
                e = sys.exc_info()[1]
                self.process_errors.append(e.args[0])

    def process_data(self, value):
        """
        Process the Python data applied to this field and store the result.

        This will be called during form construction by the form's `kwargs` or
        `obj` argument.

        :param value: The python object containing the value to process.
        """
        self.data = value

    def process_formdata(self, valuelist):
        """
        Process data received over the wire from a form.

        This will be called during form construction with data supplied
        through the `formdata` argument.

        :param valuelist: A list of strings to process.
        """
        if valuelist:
            self.data = valuelist[0]

    def populate_obj(self, obj, name):
        """
        Populates `obj.<name>` with the field's data.

        :note: This is a destructive operation. If `obj.<name>` already exists,
               it will be overridden. Use with caution.
        """
        setattr(obj, name, self.data)


class UnboundField(object):
    _formfield = True
    creation_counter = 0

    def __init__(self, field_class, *args, **kwargs):
        UnboundField.creation_counter += 1
        self.field_class = field_class
        self.args = args
        self.kwargs = kwargs
        self.creation_counter = UnboundField.creation_counter

    def bind(self, form, name, prefix='', translations=None, **kwargs):
        return self.field_class(_form=form, _prefix=prefix, _name=name, _translations=translations, *self.args, **dict(self.kwargs, **kwargs))

    def __repr__(self):
        return '<UnboundField(%s, %r, %r)>' % (self.field_class.__name__, self.args, self.kwargs)


class Flags(object):
    """
    Holds a set of boolean flags as attributes.

    Accessing a non-existing attribute returns False for its value.
    """
    def __getattr__(self, name):
        if name.startswith('_'):
            return super(Flags, self).__getattr__(name)
        return False

    def __contains__(self, name):
        return getattr(self, name)

    def __repr__(self):
        flags = (name for name in dir(self) if not name.startswith('_'))
        return '<wtforms.fields.Flags: {%s}>' % ', '.join(flags)


class Label(object):
    """
    An HTML form label.
    """
    def __init__(self, field_id, text):
        self.field_id = field_id
        self.text = text

    def __str__(self):
        return self()

    def __unicode__(self):
        return self()

    def __html__(self):
        return self()

    def __call__(self, text=None, **kwargs):
        kwargs['for'] = self.field_id
        attributes = widgets.html_params(**kwargs)
        return widgets.HTMLString(u('<label %s>%s</label>') % (attributes, text or self.text))

    def __repr__(self):
        return 'Label(%r, %r)' % (self.field_id, self.text)


class SelectFieldBase(Field):
    option_widget = widgets.Option()

    """
    Base class for fields which can be iterated to produce options.

    This isn't a field, but an abstract base class for fields which want to
    provide this functionality.
    """
    def __init__(self, label=None, validators=None, option_widget=None, **kwargs):
        super(SelectFieldBase, self).__init__(label, validators, **kwargs)

        if option_widget is not None:
            self.option_widget = option_widget

    def iter_choices(self):
        """
        Provides data for choice widget rendering. Must return a sequence or
        iterable of (value, label, selected) tuples.
        """
        raise NotImplementedError()

    def __iter__(self):
        opts = dict(widget=self.option_widget, _name=self.name, _form=None)
        for i, (value, label, checked) in enumerate(self.iter_choices()):
            opt = self._Option(label=label, id=u('%s-%d') % (self.id, i), **opts)
            opt.process(None, value)
            opt.checked = checked
            yield opt

    class _Option(Field):
        checked = False

        def _value(self):
            return self.data


class SelectField(SelectFieldBase):
    widget = widgets.Select()

    def __init__(self, label=None, validators=None, coerce=unicode, choices=None, **kwargs):
        super(SelectField, self).__init__(label, validators, **kwargs)
        self.coerce = coerce
        self.choices = choices

    def iter_choices(self):
        for value, label in self.choices:
            yield (value, label, self.coerce(value) == self.data)

    def process_data(self, value):
        try:
            self.data = self.coerce(value)
        except (ValueError, TypeError):
            self.data = None

    def process_formdata(self, valuelist):
        if valuelist:
            try:
                self.data = self.coerce(valuelist[0])
            except ValueError:
                raise ValueError(self.gettext(u('Invalid Choice: could not coerce')))

    def pre_validate(self, form):
        for v, _ in self.choices:
            if self.data == v:
                break
        else:
            raise ValueError(self.gettext(u('Not a valid choice')))


class SelectMultipleField(SelectField):
    """
    No different from a normal select field, except this one can take (and
    validate) multiple choices.  You'll need to specify the HTML `rows`
    attribute to the select field when rendering.
    """
    widget = widgets.Select(multiple=True)

    def iter_choices(self):
        for value, label in self.choices:
            selected = self.data is not None and self.coerce(value) in self.data
            yield (value, label, selected)

    def process_data(self, value):
        try:
            self.data = list(self.coerce(v) for v in value)
        except (ValueError, TypeError):
            self.data = None

    def process_formdata(self, valuelist):
        try:
            self.data = list(self.coerce(x) for x in valuelist)
        except ValueError:
            raise ValueError(self.gettext(u('Invalid choice(s): one or more data inputs could not be coerced')))

    def pre_validate(self, form):
        if self.data:
            values = list(c[0] for c in self.choices)
            for d in self.data:
                if d not in values:
                    raise ValueError(self.gettext(u("'%(value)s' is not a valid choice for this field")) % dict(value=d))


class RadioField(SelectField):
    """
    Like a SelectField, except displays a list of radio buttons.

    Iterating the field will produce subfields (each containing a label as
    well) in order to allow custom rendering of the individual radio fields.
    """
    widget = widgets.ListWidget(prefix_label=False)
    option_widget = widgets.RadioInput()


class StringField(Field):
    """
    This field is the base for most of the more complicated fields, and
    represents an ``<input type="text">``.
    """
    widget = widgets.TextInput()

    def process_formdata(self, valuelist):
        if valuelist:
            self.data = valuelist[0]
        else:
            self.data = u('')

    def _value(self):
<<<<<<< HEAD
        return unicode(self.data) if self.data is not None else u''
=======
        return self.data is not None and unicode(self.data) or u('')
>>>>>>> ef16c6a7


class IntegerField(Field):
    """
    A text field, except all input is coerced to an integer.  Erroneous input
    is ignored and will not be accepted as a value.
    """
    widget = widgets.TextInput()

    def __init__(self, label=None, validators=None, **kwargs):
        super(IntegerField, self).__init__(label, validators, **kwargs)

    def _value(self):
        if self.raw_data:
            return self.raw_data[0]
        elif self.data is not None:
            return unicode(self.data)
        else:
            return u('')

    def process_formdata(self, valuelist):
        if valuelist:
            try:
                self.data = int(valuelist[0])
            except ValueError:
<<<<<<< HEAD
                self.data = None
                raise ValueError(self.gettext(u'Not a valid integer value'))
=======
                raise ValueError(self.gettext(u('Not a valid integer value')))
>>>>>>> ef16c6a7


class DecimalField(Field):
    """
    A text field which displays and coerces data of the `decimal.Decimal` type.

    :param places:
        How many decimal places to quantize the value to for display on form.
        If None, does not quantize value.
    :param rounding:
        How to round the value during quantize, for example
        `decimal.ROUND_UP`. If unset, uses the rounding value from the
        current thread's context.
    """
    widget = widgets.TextInput()

    def __init__(self, label=None, validators=None, places=2, rounding=None, **kwargs):
        super(DecimalField, self).__init__(label, validators, **kwargs)
        self.places = places
        self.rounding = rounding

    def _value(self):
        if self.raw_data:
            return self.raw_data[0]
        elif self.data is not None:
            if self.places is not None:
                if hasattr(self.data, 'quantize'):
                    exp = decimal.Decimal('.1') ** self.places
                    quantized = self.data.quantize(exp, rounding=self.rounding)
                    return unicode(quantized)
                else:
                    # If for some reason, data is a float or int, then format
                    # as we would for floats using string formatting.
                    format = u('%%0.%df') % self.places
                    return format % self.data
            else:
                return unicode(self.data)
        else:
            return u('')

    def process_formdata(self, valuelist):
        if valuelist:
            try:
                self.data = decimal.Decimal(valuelist[0])
            except (decimal.InvalidOperation, ValueError):
<<<<<<< HEAD
                self.data = None
                raise ValueError(self.gettext(u'Not a valid decimal value'))
=======
                raise ValueError(self.gettext(u('Not a valid decimal value')))
>>>>>>> ef16c6a7


class FloatField(Field):
    """
    A text field, except all input is coerced to an float.  Erroneous input
    is ignored and will not be accepted as a value.
    """
    widget = widgets.TextInput()

    def __init__(self, label=None, validators=None, **kwargs):
        super(FloatField, self).__init__(label, validators, **kwargs)

    def _value(self):
        if self.raw_data:
            return self.raw_data[0]
        elif self.data is not None:
            return unicode(self.data)
        else:
            return u('')

    def process_formdata(self, valuelist):
        if valuelist:
            try:
                self.data = float(valuelist[0])
            except ValueError:
<<<<<<< HEAD
                self.data = None
                raise ValueError(self.gettext(u'Not a valid float value'))
=======
                raise ValueError(self.gettext(u('Not a valid float value')))
>>>>>>> ef16c6a7


class BooleanField(Field):
    """
    Represents an ``<input type="checkbox">``.
    """
    widget = widgets.CheckboxInput()

    def __init__(self, label=None, validators=None, **kwargs):
        super(BooleanField, self).__init__(label, validators, **kwargs)

    def process_data(self, value):
        self.data = bool(value)

    def process_formdata(self, valuelist):
        # Checkboxes and submit buttons simply do not send a value when
        # unchecked/not pressed. So the actual value="" doesn't matter for
        # purpose of determining .data, only whether one exists or not.
        self.data = bool(valuelist)

    def _value(self):
        if self.raw_data:
            return unicode(self.raw_data[0])
        else:
            return u('y')


class DateTimeField(Field):
    """
    A text field which stores a `datetime.datetime` matching a format.
    """
    widget = widgets.TextInput()

    def __init__(self, label=None, validators=None, format='%Y-%m-%d %H:%M:%S', **kwargs):
        super(DateTimeField, self).__init__(label, validators, **kwargs)
        self.format = format

    def _value(self):
        if self.raw_data:
            return u(' ').join(self.raw_data)
        else:
            return self.data and self.data.strftime(self.format) or u('')

    def process_formdata(self, valuelist):
        if valuelist:
            date_str = u(' ').join(valuelist)
            try:
                self.data = datetime.datetime.strptime(date_str, self.format)
            except ValueError:
                self.data = None
                raise ValueError(self.gettext(u'Not a valid datetime value'))


class DateField(DateTimeField):
    """
    Same as DateTimeField, except stores a `datetime.date`.
    """
    def __init__(self, label=None, validators=None, format='%Y-%m-%d', **kwargs):
        super(DateField, self).__init__(label, validators, format, **kwargs)

    def process_formdata(self, valuelist):
        if valuelist:
            date_str = u(' ').join(valuelist)
            try:
                self.data = datetime.datetime.strptime(date_str, self.format).date()
            except ValueError:
                self.data = None
                raise ValueError(self.gettext(u'Not a valid date value'))


class FormField(Field):
    """
    Encapsulate a form as a field in another form.

    :param form_class:
        A subclass of Form that will be encapsulated.
    :param separator:
        A string which will be suffixed to this field's name to create the
        prefix to enclosed fields. The default is fine for most uses.
    """
    widget = widgets.TableWidget()

    def __init__(self, form_class, label=None, validators=None, separator='-', **kwargs):
        super(FormField, self).__init__(label, validators, **kwargs)
        self.form_class = form_class
        self.separator = separator
        self._obj = None
        if self.filters:
            raise TypeError('FormField cannot take filters, as the encapsulated data is not mutable.')
        if validators:
            raise TypeError('FormField does not accept any validators. Instead, define them on the enclosed form.')

    def process(self, formdata, data=_unset_value):
        if data is _unset_value:
            try:
                data = self.default()
            except TypeError:
                data = self.default
            self._obj = data

        self.object_data = data

        prefix = self.name + self.separator
        if isinstance(data, dict):
            self.form = self.form_class(formdata=formdata, prefix=prefix, **data)
        else:
            self.form = self.form_class(formdata=formdata, obj=data, prefix=prefix)

    def validate(self, form, extra_validators=tuple()):
        if extra_validators:
            raise TypeError('FormField does not accept in-line validators, as it gets errors from the enclosed form.')
        return self.form.validate()

    def populate_obj(self, obj, name):
        candidate = getattr(obj, name, None)
        if candidate is None:
            if self._obj is None:
                raise TypeError('populate_obj: cannot find a value to populate from the provided obj or input data/defaults')
            candidate = self._obj
            setattr(obj, name, candidate)

        self.form.populate_obj(candidate)

    def __iter__(self):
        return iter(self.form)

    def __getitem__(self, name):
        return self.form[name]

    def __getattr__(self, name):
        return getattr(self.form, name)

    @property
    def data(self):
        return self.form.data

    @property
    def errors(self):
        return self.form.errors


class FieldList(Field):
    """
    Encapsulate an ordered list of multiple instances of the same field type,
    keeping data as a list.

    >>> authors = FieldList(TextField('Name', [validators.required()]))

    :param unbound_field:
        A partially-instantiated field definition, just like that would be
        defined on a form directly.
    :param min_entries:
        if provided, always have at least this many entries on the field,
        creating blank ones if the provided input does not specify a sufficient
        amount.
    :param max_entries:
        accept no more than this many entries as input, even if more exist in
        formdata.
    """
    widget=widgets.ListWidget()

    def __init__(self, unbound_field, label=None, validators=None, min_entries=0,
                 max_entries=None, default=tuple(), **kwargs):
        super(FieldList, self).__init__(label, validators, default=default, **kwargs)
        if self.filters:
            raise TypeError('FieldList does not accept any filters. Instead, define them on the enclosed field.')
        if validators:
            raise TypeError('FieldList does not accept any validators. Instead, define them on the enclosed field.')
        assert isinstance(unbound_field, UnboundField), 'Field must be unbound, not a field class'
        self.unbound_field = unbound_field
        self.min_entries = min_entries
        self.max_entries = max_entries
        self.last_index = -1
        self._prefix = kwargs.get('_prefix', '')

    def process(self, formdata, data=_unset_value):
        self.entries = []
        if data is _unset_value or not data:
            try:
                data = self.default()
            except TypeError:
                data = self.default

        self.object_data = data

        if formdata:
            indices = sorted(set(self._extract_indices(self.name, formdata)))
            if self.max_entries:
                indices = indices[:self.max_entries]

            idata = iter(data)
            for index in indices:
                try:
                    obj_data = next(idata)
                except StopIteration:
                    obj_data = _unset_value
                self._add_entry(formdata, obj_data, index=index)
        else:
            for obj_data in data:
                self._add_entry(formdata, obj_data)

        while len(self.entries) < self.min_entries:
            self._add_entry(formdata)

    def _extract_indices(self, prefix, formdata):
        """
        Yield indices of any keys with given prefix.

        formdata must be an object which will produce keys when iterated.  For
        example, if field 'foo' contains keys 'foo-0-bar', 'foo-1-baz', then
        the numbers 0 and 1 will be yielded, but not neccesarily in order.
        """
        offset = len(prefix) + 1
        for k in formdata:
            if k.startswith(prefix):
                k = k[offset:].split('-', 1)[0]
                if k.isdigit():
                    yield int(k)

    def validate(self, form, extra_validators=tuple()):
        self.errors = []
        success = True
        for subfield in self.entries:
            if not subfield.validate(form):
                success = False
                self.errors.append(subfield.errors)
        return success

    def populate_obj(self, obj, name):
        values = getattr(obj, name, None)
        try:
            ivalues = iter(values)
        except TypeError:
            ivalues = iter([])

        candidates = itertools.chain(ivalues, itertools.repeat(None))
        _fake = type('_fake', (object, ), {})
        output = []
        for field, data in zip(self.entries, candidates):
            fake_obj = _fake()
            fake_obj.data = data
            field.populate_obj(fake_obj, 'data')
            output.append(fake_obj.data)

        setattr(obj, name, output)

    def _add_entry(self, formdata=None, data=_unset_value, index=None):
        assert not self.max_entries or len(self.entries) < self.max_entries, \
            'You cannot have more than max_entries entries in this FieldList'
        new_index = self.last_index = index or (self.last_index + 1)
        name = '%s-%d' % (self.short_name, new_index)
        id   = '%s-%d' % (self.id, new_index)
        field = self.unbound_field.bind(form=None, name=name, prefix=self._prefix, id=id)
        field.process(formdata, data)
        self.entries.append(field)
        return field

    def append_entry(self, data=_unset_value):
        """
        Create a new entry with optional default data.

        Entries added in this way will *not* receive formdata however, and can
        only receive object data.
        """
        return self._add_entry(data=data)

    def pop_entry(self):
        """ Removes the last entry from the list and returns it. """
        entry = self.entries.pop()
        self.last_index -= 1
        return entry

    def __iter__(self):
        return iter(self.entries)

    def __len__(self):
        return len(self.entries)

    def __getitem__(self, index):
        return self.entries[index]

    @property
    def data(self):
        return [f.data for f in self.entries]<|MERGE_RESOLUTION|>--- conflicted
+++ resolved
@@ -1,11 +1,12 @@
+from __future__ import unicode_literals
+
 import datetime
 import decimal
 import itertools
-import sys
 import time
 
 from wtforms import widgets
-from wtforms.validators import StopValidation, u, unicode, next
+from wtforms.validators import StopValidation, unicode
 
 
 __all__ = (
@@ -48,7 +49,7 @@
             return UnboundField(cls, *args, **kwargs)
 
     def __init__(self, label=None, validators=None, filters=tuple(),
-                 description=u(''), id=None, default=None, widget=None,
+                 description='', id=None, default=None, widget=None,
                  _form=None, _name=None, _prefix='', _translations=None):
         """
         Construct a new field.
@@ -160,13 +161,11 @@
         # Call pre_validate
         try:
             self.pre_validate(form)
-        except StopValidation:
-            e = sys.exc_info()[1]
+        except StopValidation as e:
             if e.args and e.args[0]:
                 self.errors.append(e.args[0])
             stop_validation = True
-        except ValueError:
-            e = sys.exc_info()[1]
+        except ValueError as e:
             self.errors.append(e.args[0])
 
         # Run validators
@@ -174,21 +173,18 @@
             for validator in itertools.chain(self.validators, extra_validators):
                 try:
                     validator(form, self)
-                except StopValidation:
-                    e = sys.exc_info()[1]
+                except StopValidation as e:
                     if e.args and e.args[0]:
                         self.errors.append(e.args[0])
                     stop_validation = True
                     break
-                except ValueError:
-                    e = sys.exc_info()[1]
+                except ValueError as e:
                     self.errors.append(e.args[0])
 
         # Call post_validate
         try:
             self.post_validate(form, stop_validation)
-        except ValueError:
-            e = sys.exc_info()[1]
+        except ValueError as e:
             self.errors.append(e.args[0])
 
         return len(self.errors) == 0
@@ -237,8 +233,7 @@
 
         try:
             self.process_data(data)
-        except ValueError:
-            e = sys.exc_info()[1]
+        except ValueError as e:
             self.process_errors.append(e.args[0])
 
         if formdata:
@@ -248,15 +243,13 @@
                 else:
                     self.raw_data = []
                 self.process_formdata(self.raw_data)
-            except ValueError:
-                e = sys.exc_info()[1]
+            except ValueError as e:
                 self.process_errors.append(e.args[0])
 
         for filter in self.filters:
             try:
                 self.data = filter(self.data)
-            except ValueError:
-                e = sys.exc_info()[1]
+            except ValueError as e:
                 self.process_errors.append(e.args[0])
 
     def process_data(self, value):
@@ -349,7 +342,7 @@
     def __call__(self, text=None, **kwargs):
         kwargs['for'] = self.field_id
         attributes = widgets.html_params(**kwargs)
-        return widgets.HTMLString(u('<label %s>%s</label>') % (attributes, text or self.text))
+        return widgets.HTMLString('<label %s>%s</label>' % (attributes, text or self.text))
 
     def __repr__(self):
         return 'Label(%r, %r)' % (self.field_id, self.text)
@@ -380,7 +373,7 @@
     def __iter__(self):
         opts = dict(widget=self.option_widget, _name=self.name, _form=None)
         for i, (value, label, checked) in enumerate(self.iter_choices()):
-            opt = self._Option(label=label, id=u('%s-%d') % (self.id, i), **opts)
+            opt = self._Option(label=label, id='%s-%d' % (self.id, i), **opts)
             opt.process(None, value)
             opt.checked = checked
             yield opt
@@ -415,14 +408,14 @@
             try:
                 self.data = self.coerce(valuelist[0])
             except ValueError:
-                raise ValueError(self.gettext(u('Invalid Choice: could not coerce')))
+                raise ValueError(self.gettext('Invalid Choice: could not coerce'))
 
     def pre_validate(self, form):
         for v, _ in self.choices:
             if self.data == v:
                 break
         else:
-            raise ValueError(self.gettext(u('Not a valid choice')))
+            raise ValueError(self.gettext('Not a valid choice'))
 
 
 class SelectMultipleField(SelectField):
@@ -448,14 +441,14 @@
         try:
             self.data = list(self.coerce(x) for x in valuelist)
         except ValueError:
-            raise ValueError(self.gettext(u('Invalid choice(s): one or more data inputs could not be coerced')))
+            raise ValueError(self.gettext('Invalid choice(s): one or more data inputs could not be coerced'))
 
     def pre_validate(self, form):
         if self.data:
             values = list(c[0] for c in self.choices)
             for d in self.data:
                 if d not in values:
-                    raise ValueError(self.gettext(u("'%(value)s' is not a valid choice for this field")) % dict(value=d))
+                    raise ValueError(self.gettext("'%(value)s' is not a valid choice for this field") % dict(value=d))
 
 
 class RadioField(SelectField):
@@ -480,14 +473,10 @@
         if valuelist:
             self.data = valuelist[0]
         else:
-            self.data = u('')
+            self.data = ''
 
     def _value(self):
-<<<<<<< HEAD
-        return unicode(self.data) if self.data is not None else u''
-=======
-        return self.data is not None and unicode(self.data) or u('')
->>>>>>> ef16c6a7
+        return unicode(self.data) if self.data is not None else ''
 
 
 class IntegerField(Field):
@@ -506,19 +495,15 @@
         elif self.data is not None:
             return unicode(self.data)
         else:
-            return u('')
+            return ''
 
     def process_formdata(self, valuelist):
         if valuelist:
             try:
                 self.data = int(valuelist[0])
             except ValueError:
-<<<<<<< HEAD
                 self.data = None
-                raise ValueError(self.gettext(u'Not a valid integer value'))
-=======
-                raise ValueError(self.gettext(u('Not a valid integer value')))
->>>>>>> ef16c6a7
+                raise ValueError(self.gettext('Not a valid integer value'))
 
 
 class DecimalField(Field):
@@ -552,24 +537,20 @@
                 else:
                     # If for some reason, data is a float or int, then format
                     # as we would for floats using string formatting.
-                    format = u('%%0.%df') % self.places
+                    format = '%%0.%df' % self.places
                     return format % self.data
             else:
                 return unicode(self.data)
         else:
-            return u('')
+            return ''
 
     def process_formdata(self, valuelist):
         if valuelist:
             try:
                 self.data = decimal.Decimal(valuelist[0])
             except (decimal.InvalidOperation, ValueError):
-<<<<<<< HEAD
                 self.data = None
-                raise ValueError(self.gettext(u'Not a valid decimal value'))
-=======
-                raise ValueError(self.gettext(u('Not a valid decimal value')))
->>>>>>> ef16c6a7
+                raise ValueError(self.gettext('Not a valid decimal value'))
 
 
 class FloatField(Field):
@@ -588,19 +569,15 @@
         elif self.data is not None:
             return unicode(self.data)
         else:
-            return u('')
+            return ''
 
     def process_formdata(self, valuelist):
         if valuelist:
             try:
                 self.data = float(valuelist[0])
             except ValueError:
-<<<<<<< HEAD
                 self.data = None
-                raise ValueError(self.gettext(u'Not a valid float value'))
-=======
-                raise ValueError(self.gettext(u('Not a valid float value')))
->>>>>>> ef16c6a7
+                raise ValueError(self.gettext('Not a valid float value'))
 
 
 class BooleanField(Field):
@@ -625,7 +602,7 @@
         if self.raw_data:
             return unicode(self.raw_data[0])
         else:
-            return u('y')
+            return 'y'
 
 
 class DateTimeField(Field):
@@ -640,18 +617,18 @@
 
     def _value(self):
         if self.raw_data:
-            return u(' ').join(self.raw_data)
-        else:
-            return self.data and self.data.strftime(self.format) or u('')
+            return ' '.join(self.raw_data)
+        else:
+            return self.data and self.data.strftime(self.format) or ''
 
     def process_formdata(self, valuelist):
         if valuelist:
-            date_str = u(' ').join(valuelist)
+            date_str = ' '.join(valuelist)
             try:
                 self.data = datetime.datetime.strptime(date_str, self.format)
             except ValueError:
                 self.data = None
-                raise ValueError(self.gettext(u'Not a valid datetime value'))
+                raise ValueError(self.gettext('Not a valid datetime value'))
 
 
 class DateField(DateTimeField):
@@ -663,12 +640,12 @@
 
     def process_formdata(self, valuelist):
         if valuelist:
-            date_str = u(' ').join(valuelist)
+            date_str = ' '.join(valuelist)
             try:
                 self.data = datetime.datetime.strptime(date_str, self.format).date()
             except ValueError:
                 self.data = None
-                raise ValueError(self.gettext(u'Not a valid date value'))
+                raise ValueError(self.gettext('Not a valid date value'))
 
 
 class FormField(Field):
@@ -837,7 +814,7 @@
             ivalues = iter([])
 
         candidates = itertools.chain(ivalues, itertools.repeat(None))
-        _fake = type('_fake', (object, ), {})
+        _fake = type(str('_fake'), (object, ), {})
         output = []
         for field, data in zip(self.entries, candidates):
             fake_obj = _fake()
