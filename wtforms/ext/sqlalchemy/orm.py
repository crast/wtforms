--- conflicted
+++ resolved
@@ -144,25 +144,19 @@
 
     @converts('databases.postgres.PGInet', 'dialects.postgresql.base.INET')
     def conv_PGInet(self, field_args, **extra):
-<<<<<<< HEAD
-        kwargs.setdefault('label', u('IP Address'))
-        kwargs['validators'].append(validators.IPAddress())
-        return f.TextField(**kwargs)
-=======
-        field_args.setdefault('label', u'IP Address')
+        field_args.setdefault('label', u('IP Address'))
         field_args['validators'].append(validators.IPAddress())
         return f.TextField(**field_args)
->>>>>>> fd0f773d
 
     @converts('dialects.postgresql.base.MACADDR')
     def conv_PGMacaddr(self, field_args, **extra):
-        field_args.setdefault('label', u'MAC Address')
+        field_args.setdefault('label', u('MAC Address'))
         field_args['validators'].append(validators.MacAddress())
         return f.TextField(**field_args)
 
     @converts('dialects.postgresql.base.UUID')
     def conv_PGUuid(self, field_args, **extra):
-        field_args.setdefault('label', u'UUID')
+        field_args.setdefault('label', u('UUID'))
         field_args['validators'].append(validators.UUID())
         return f.TextField(**field_args)
 
