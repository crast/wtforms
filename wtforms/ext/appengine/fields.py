--- conflicted
+++ resolved
@@ -1,9 +1,10 @@
+from __future__ import unicode_literals
+
 import decimal
 import operator
 import warnings
 
 from wtforms import fields, widgets
-from wtforms.validators import u
 
 class ReferencePropertyField(fields.SelectFieldBase):
     """
@@ -28,12 +29,8 @@
     widget = widgets.Select()
 
     def __init__(self, label=None, validators=None, reference_class=None,
-<<<<<<< HEAD
                  label_attr=None, get_label=None, allow_blank=False,
-                 blank_text=u'', **kwargs):
-=======
-                 label_attr=None, allow_blank=False, blank_text=u(''), **kwargs):
->>>>>>> ef16c6a7
+                 blank_text='', **kwargs):
         super(ReferencePropertyField, self).__init__(label, validators,
                                                      **kwargs)
         if label_attr is not None:
@@ -68,17 +65,12 @@
 
     def iter_choices(self):
         if self.allow_blank:
-            yield (u('__None'), self.blank_text, self.data is None)
+            yield ('__None', self.blank_text, self.data is None)
 
         for obj in self.query:
             key = str(obj.key())
-<<<<<<< HEAD
             label = self.get_label(obj)
             yield (key, label, self.data and ( self.data.key( ) == obj.key() ) )
-=======
-            label = self.label_attr and getattr(obj, self.label_attr) or obj
-            yield (key, label, self.data and (self.data.key() == obj.key()))
->>>>>>> ef16c6a7
 
     def process_formdata(self, valuelist):
         if valuelist:
@@ -94,7 +86,7 @@
                 if str(self.data.key()) == str(obj.key()):
                     break
             else:
-                raise ValueError(self.gettext(u('Not a valid choice')))
+                raise ValueError(self.gettext('Not a valid choice'))
 
 
 class StringListPropertyField(fields.TextAreaField):
@@ -106,14 +98,14 @@
         if self.raw_data:
             return self.raw_data[0]
         else:
-            return self.data and unicode("\n".join(self.data)) or u('')
+            return self.data and unicode("\n".join(self.data)) or ''
 
     def process_formdata(self, valuelist):
         if valuelist:
             try:
                 self.data = valuelist[0].splitlines()
             except ValueError:
-                raise ValueError(self.gettext(u('Not a valid list')))
+                raise ValueError(self.gettext('Not a valid list'))
 
 
 class GeoPtPropertyField(fields.TextField):
@@ -122,6 +114,6 @@
         if valuelist:
             try:
                 lat, lon = valuelist[0].split(',')
-                self.data = u('%s,%s') % (decimal.Decimal(lat.strip()), decimal.Decimal(lon.strip()),)
+                self.data = '%s,%s' % (decimal.Decimal(lat.strip()), decimal.Decimal(lon.strip()),)
             except (decimal.InvalidOperation, ValueError):
-                raise ValueError(u('Not a valid coordinate location'))+                raise ValueError('Not a valid coordinate location')