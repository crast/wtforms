--- conflicted
+++ resolved
@@ -3,6 +3,7 @@
 from wtforms.widgets import html_params, Input
 from wtforms.widgets import *
 from wtforms.validators import u
+
 
 class DummyField(object):
     def __init__(self, data, name='f', label='', id='', type='TextField'):
@@ -65,28 +66,24 @@
 
     def test_html_marking(self):
         html = TextInput()(self.field)
-        self.assert_(hasattr(html, '__html__'))
-        self.assert_(html.__html__() is html)
+        self.assertTrue(hasattr(html, '__html__'))
+        self.assertTrue(html.__html__() is html)
 
     def test_text_input(self):
-<<<<<<< HEAD
-        self.assertEqual(TextInput()(self.field), u('<input id="id" name="bar" type="text" value="foo" />'))
-=======
-        self.assertEqual(TextInput()(self.field), u'<input id="id" name="bar" type="text" value="foo">')
->>>>>>> fd0f773d
+        self.assertEqual(TextInput()(self.field), u('<input id="id" name="bar" type="text" value="foo">'))
 
     def test_password_input(self):
-        self.assert_(u('type="password"') in PasswordInput()(self.field))
-        self.assert_(u('value=""') in PasswordInput()(self.field))
-        self.assert_(u('value="foo"') in PasswordInput(hide_value=False)(self.field))
+        self.assertTrue(u('type="password"') in PasswordInput()(self.field))
+        self.assertTrue(u('value=""') in PasswordInput()(self.field))
+        self.assertTrue(u('value="foo"') in PasswordInput(hide_value=False)(self.field))
 
     def test_hidden_input(self):
-        self.assert_(u('type="hidden"') in HiddenInput()(self.field))
+        self.assertTrue(u('type="hidden"') in HiddenInput()(self.field))
 
     def test_checkbox_input(self):
         self.assertEqual(CheckboxInput()(self.field, value='v'), '<input checked id="id" name="bar" type="checkbox" value="v">')
         field2 = DummyField(False)
-        self.assert_(u('checked') not in CheckboxInput()(field2))
+        self.assertTrue(u('checked') not in CheckboxInput()(field2))
 
     def test_radio_input(self):
         pass # TODO
@@ -102,11 +99,7 @@
 
     def test(self):
         self.assertEqual(Select()(self.field), 
-<<<<<<< HEAD
-            u('<select id="" name="f"><option selected="selected" value="foo">lfoo</option><option value="bar">lbar</option></select>'))
-=======
-            u'<select id="" name="f"><option selected value="foo">lfoo</option><option value="bar">lbar</option></select>')
->>>>>>> fd0f773d
+            u('<select id="" name="f"><option selected value="foo">lfoo</option><option value="bar">lbar</option></select>'))
         self.assertEqual(Select(multiple=True)(self.field), 
             '<select id="" multiple name="f"><option selected value="foo">lfoo</option><option value="bar">lbar</option></select>')
 
