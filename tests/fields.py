--- conflicted
+++ resolved
@@ -1,4 +1,6 @@
 #!/usr/bin/env python
+from __future__ import unicode_literals
+
 import sys
 
 from datetime import date, datetime
@@ -9,14 +11,10 @@
 from wtforms.fields import *
 from wtforms.fields import Label, Field
 from wtforms.form import Form
-from wtforms.validators import u, unicode
-
-
-<<<<<<< HEAD
+from wtforms.validators import unicode
+
+
 PYTHON_VERSION = sys.version_info 
-=======
-PYTHON_VERSION = tuple(int(x.replace('+', '')) for x in platform.python_version_tuple())
->>>>>>> ef16c6a7
 
 class DummyPostData(dict):
     def getlist(self, key):
@@ -30,7 +28,7 @@
         self.__dict__.update(*args, **kw)
 
 def make_form(_name='F', **fields):
-    return type(_name, (Form, ), fields)
+    return type(str(_name), (Form, ), fields)
 
 
 class DefaultsTest(TestCase):
@@ -51,32 +49,26 @@
 
 class LabelTest(TestCase):
     def test(self):
-        expected = u("""<label for="test">Caption</label>""")
-        label = Label('test', u('Caption'))
+        expected = """<label for="test">Caption</label>"""
+        label = Label('test', 'Caption')
         self.assertEqual(label(), expected)
         self.assertEqual(str(label), expected)
         self.assertEqual(unicode(label), expected)
         self.assertEqual(label.__html__(), expected)
         self.assertEqual(label().__html__(), expected)
-<<<<<<< HEAD
-        self.assertEqual(label(u'hello'), u"""<label for="test">hello</label>""")
-        self.assertEqual(TextField(u'hi').bind(Form(), 'a').label.text, u'hi')
-        if PYTHON_VERSION < (3, ):
-=======
-        self.assertEqual(label(u('hello')), u("""<label for="test">hello</label>"""))
-        self.assertEqual(TextField(u('hi')).bind(Form(), 'a').label.text, u('hi'))
-        if PYTHON_VERSION < (3, 0, 0):
->>>>>>> ef16c6a7
-            self.assertEqual(repr(label), "Label('test', u'Caption')") 
+        self.assertEqual(label('hello'), """<label for="test">hello</label>""")
+        self.assertEqual(TextField('hi').bind(Form(), 'a').label.text, 'hi')
+        if PYTHON_VERSION < (3,):
+            self.assertEqual(repr(label), "Label(u'test', u'Caption')") 
         else:
             self.assertEqual(repr(label), "Label('test', 'Caption')") 
 
     def test_auto_label(self):
-        t1 = TextField().bind(Form(), u('foo_bar'))
-        self.assertEqual(t1.label.text, u('Foo Bar'))
-
-        t2 = TextField(u('')).bind(Form(), u('foo_bar'))
-        self.assertEqual(t2.label.text, u(''))
+        t1 = TextField().bind(Form(), 'foo_bar')
+        self.assertEqual(t1.label.text, 'Foo Bar')
+
+        t2 = TextField('').bind(Form(), 'foo_bar')
+        self.assertEqual(t2.label.text, '')
 
 
 class FlagsTest(TestCase):
@@ -107,26 +99,26 @@
 
 class FiltersTest(TestCase):
     class F(Form):
-        a = TextField(default=u(' hello'), filters=[lambda x: x.strip()])
-        b = TextField(default=u('42'), filters=[lambda x: int(x)])
+        a = TextField(default=' hello', filters=[lambda x: x.strip()])
+        b = TextField(default='42', filters=[lambda x: int(x)])
 
     def test_working(self):
         form = self.F()
-        self.assertEqual(form.a.data, u('hello'))
+        self.assertEqual(form.a.data, 'hello')
         self.assertEqual(form.b.data, 42)
         assert form.validate()
 
     def test_failure(self):
-        form = self.F(DummyPostData(a=[u('  foo bar  ')], b=[u('hi')]))
-        self.assertEqual(form.a.data, u('foo bar'))
-        self.assertEqual(form.b.data, u('hi'))
+        form = self.F(DummyPostData(a=['  foo bar  '], b=['hi']))
+        self.assertEqual(form.a.data, 'foo bar')
+        self.assertEqual(form.b.data, 'hi')
         self.assertEqual(len(form.b.process_errors), 1)
         assert not form.validate()
 
 
 class FieldTest(TestCase):
     class F(Form):
-        a = TextField(default=u('hello'))
+        a = TextField(default='hello')
 
     def setUp(self):
         self.field = self.F().a 
@@ -136,8 +128,8 @@
         assert unbound.creation_counter != 0
         assert unbound.field_class is TextField
         self.assertEqual(unbound.args, ())
-        self.assertEqual(unbound.kwargs, {'default': u('hello')})
-        assert repr(unbound).startswith(u('<UnboundField(TextField'))
+        self.assertEqual(unbound.kwargs, {'default': 'hello'})
+        assert repr(unbound).startswith('<UnboundField(TextField')
 
     def test_htmlstring(self):
         self.assertTrue(isinstance(self.field.__html__(), widgets.HTMLString))
@@ -181,6 +173,7 @@
         a = self._init_field("long")
         self.assertEqual(a.errors, ["too long"])
 
+        import pdb; pdb.set_trace()
         stoponly = self._init_field("stoponly")
         self.assertEqual(stoponly.errors, [])
 
@@ -201,22 +194,22 @@
 
     def test_defaults(self):
         form = self.F()
-        self.assertEqual(form.a.data, u('a'))
+        self.assertEqual(form.a.data, 'a')
         self.assertEqual(form.b.data, None)
         self.assertEqual(form.validate(), False)
-        self.assertEqual(form.a(), u("""<select id="a" name="a"><option selected value="a">hello</option><option value="btest">bye</option></select>"""))
-        self.assertEqual(form.b(), u("""<select id="b" name="b"><option value="1">Item 1</option><option value="2">Item 2</option></select>"""))
+        self.assertEqual(form.a(), """<select id="a" name="a"><option selected value="a">hello</option><option value="btest">bye</option></select>""")
+        self.assertEqual(form.b(), """<select id="b" name="b"><option value="1">Item 1</option><option value="2">Item 2</option></select>""")
 
     def test_with_data(self):
-        form = self.F(DummyPostData(a=[u('btest')]))
-        self.assertEqual(form.a.data, u('btest'))
-        self.assertEqual(form.a(), u("""<select id="a" name="a"><option value="a">hello</option><option selected value="btest">bye</option></select>"""))
+        form = self.F(DummyPostData(a=['btest']))
+        self.assertEqual(form.a.data, 'btest')
+        self.assertEqual(form.a(), """<select id="a" name="a"><option value="a">hello</option><option selected value="btest">bye</option></select>""")
 
     def test_value_coercion(self):
-        form = self.F(DummyPostData(b=[u('2')]))
+        form = self.F(DummyPostData(b=['2']))
         self.assertEqual(form.b.data, 2)
         self.assertTrue(form.b.validate(form))
-        form = self.F(DummyPostData(b=[u('b')]))
+        form = self.F(DummyPostData(b=['b']))
         self.assertEqual(form.b.data, None)
         self.assertTrue(not form.b.validate(form))
 
@@ -224,17 +217,17 @@
         form = self.F()
         first_option = list(form.a)[0]
         self.assertTrue(isinstance(first_option, form.a._Option))
-        self.assertEqual(list(unicode(x) for x in form.a), [u('<option selected value="a">hello</option>'),
-                                                            u('<option value="btest">bye</option>')])
+        self.assertEqual(list(unicode(x) for x in form.a), ['<option selected value="a">hello</option>',
+                                                            '<option value="btest">bye</option>'])
         self.assertTrue(isinstance(first_option.widget, widgets.Option))
         self.assertTrue(isinstance(list(form.b)[0].widget, widgets.TextInput))
-        self.assertEqual(first_option(disabled=True), u('<option disabled selected value="a">hello</option>'))
+        self.assertEqual(first_option(disabled=True), '<option disabled selected value="a">hello</option>')
 
     def test_default_coerce(self):
         F = make_form(a=SelectField(choices=[('a', 'Foo')]))
         form = F(DummyPostData(a=[]))
         assert not form.validate()
-        self.assertEqual(form.a.data, u'None')
+        self.assertEqual(form.a.data, 'None')
         self.assertEqual(len(form.a.errors), 1)
         self.assertEqual(form.a.errors[0], 'Not a valid choice')
 
@@ -273,12 +266,12 @@
 
     def test(self):
         form = self.F()
-        self.assertEqual(form.a.data, u('a'))
+        self.assertEqual(form.a.data, 'a')
         self.assertEqual(form.b.data, None)
         self.assertEqual(form.validate(), False)
-        self.assertEqual(form.a(), u("""<ul id="a"><li><input checked id="a-0" name="a" type="radio" value="a"> <label for="a-0">hello</label></li><li><input id="a-1" name="a" type="radio" value="b"> <label for="a-1">bye</label></li></ul>"""))
-        self.assertEqual(form.b(), u("""<ul id="b"><li><input id="b-0" name="b" type="radio" value="1"> <label for="b-0">Item 1</label></li><li><input id="b-1" name="b" type="radio" value="2"> <label for="b-1">Item 2</label></li></ul>"""))
-        self.assertEqual([unicode(x) for x in form.a], [u('<input checked id="a-0" name="a" type="radio" value="a">'), u('<input id="a-1" name="a" type="radio" value="b">')])
+        self.assertEqual(form.a(), """<ul id="a"><li><input checked id="a-0" name="a" type="radio" value="a"> <label for="a-0">hello</label></li><li><input id="a-1" name="a" type="radio" value="b"> <label for="a-1">bye</label></li></ul>""")
+        self.assertEqual(form.b(), """<ul id="b"><li><input id="b-0" name="b" type="radio" value="1"> <label for="b-0">Item 1</label></li><li><input id="b-1" name="b" type="radio" value="2"> <label for="b-1">Item 2</label></li></ul>""")
+        self.assertEqual([unicode(x) for x in form.a], ['<input checked id="a-0" name="a" type="radio" value="a">', '<input id="a-1" name="a" type="radio" value="b">'])
 
 
 class TextFieldTest(TestCase):
@@ -288,12 +281,12 @@
     def test(self):
         form = self.F()
         self.assertEqual(form.a.data, None)
-        self.assertEqual(form.a(), u("""<input id="a" name="a" type="text" value="">"""))
+        self.assertEqual(form.a(), """<input id="a" name="a" type="text" value="">""")
         form = self.F(DummyPostData(a=['hello']))
-        self.assertEqual(form.a.data, u('hello'))
-        self.assertEqual(form.a(), u("""<input id="a" name="a" type="text" value="hello">"""))
+        self.assertEqual(form.a.data, 'hello')
+        self.assertEqual(form.a(), """<input id="a" name="a" type="text" value="hello">""")
         form = self.F(DummyPostData(b=['hello']))
-        self.assertEqual(form.a.data, u(''))
+        self.assertEqual(form.a.data, '')
 
 class HiddenFieldTest(TestCase):
     class F(Form):
@@ -301,7 +294,7 @@
 
     def test(self):
         form = self.F()
-        self.assertEqual(form.a(), u("""<input id="a" name="a" type="hidden" value="LE DEFAULT">"""))
+        self.assertEqual(form.a(), """<input id="a" name="a" type="hidden" value="LE DEFAULT">""")
 
 
 class TextAreaFieldTest(TestCase):
@@ -310,7 +303,7 @@
 
     def test(self):
         form = self.F()
-        self.assertEqual(form.a(), u("""<textarea id="a" name="a">LE DEFAULT</textarea>"""))
+        self.assertEqual(form.a(), """<textarea id="a" name="a">LE DEFAULT</textarea>""")
 
 
 class PasswordFieldTest(TestCase):
@@ -320,8 +313,8 @@
 
     def test(self):
         form = self.F()
-        self.assertEqual(form.a(), u("""<input id="a" name="a" type="password" value="LE DEFAULT">"""))
-        self.assertEqual(form.b(), u("""<input id="b" name="b" type="password" value="">"""))
+        self.assertEqual(form.a(), """<input id="a" name="a" type="password" value="LE DEFAULT">""")
+        self.assertEqual(form.b(), """<input id="b" name="b" type="password" value="">""")
 
 
 class FileFieldTest(TestCase):
@@ -330,7 +323,7 @@
 
     def test(self):
         form = self.F()
-        self.assertEqual(form.a(), u("""<input id="a" name="a" type="file" value="LE DEFAULT">"""))
+        self.assertEqual(form.a(), """<input id="a" name="a" type="file" value="LE DEFAULT">""")
 
 
 class IntegerFieldTest(TestCase):
@@ -341,10 +334,10 @@
     def test(self):
         form = self.F(DummyPostData(a=['v'], b=['-15']))
         self.assertEqual(form.a.data, None)
-        self.assertEqual(form.a.raw_data, [u('v')])
-        self.assertEqual(form.a(), u("""<input id="a" name="a" type="text" value="v">"""))
+        self.assertEqual(form.a.raw_data, ['v'])
+        self.assertEqual(form.a(), """<input id="a" name="a" type="text" value="v">""")
         self.assertEqual(form.b.data, -15)
-        self.assertEqual(form.b(), u("""<input id="b" name="b" type="text" value="-15">"""))
+        self.assertEqual(form.b(), """<input id="b" name="b" type="text" value="-15">""")
         self.assertTrue(not form.a.validate(form))
         self.assertTrue(form.b.validate(form))
         form = self.F(DummyPostData(a=[], b=['']))
@@ -357,8 +350,8 @@
         self.assertEqual(len(form.b.errors), 1)
         form = self.F(b=9)
         self.assertEqual(form.b.data, 9)
-        self.assertEqual(form.a._value(), u(''))
-        self.assertEqual(form.b._value(), u('9'))
+        self.assertEqual(form.a._value(), '')
+        self.assertEqual(form.b._value(), '9')
 
 
 class DecimalFieldTest(TestCase):
@@ -366,9 +359,9 @@
         F = make_form(a=DecimalField())
         form = F(DummyPostData(a='2.1'))
         self.assertEqual(form.a.data, Decimal('2.1'))
-        self.assertEqual(form.a._value(), u('2.1'))
+        self.assertEqual(form.a._value(), '2.1')
         form.a.raw_data = None
-        self.assertEqual(form.a._value(), u('2.10'))
+        self.assertEqual(form.a._value(), '2.10')
         self.assertTrue(form.validate())
         form = F(DummyPostData(a='2,1'), a=Decimal(5))
         self.assertEqual(form.a.data, None)
@@ -379,14 +372,14 @@
     def test_quantize(self):
         F = make_form(a=DecimalField(places=3, rounding=ROUND_UP), b=DecimalField(places=None))
         form = F(a=Decimal('3.1415926535'))
-        self.assertEqual(form.a._value(), u('3.142'))
+        self.assertEqual(form.a._value(), '3.142')
         form.a.rounding = ROUND_DOWN
-        self.assertEqual(form.a._value(), u('3.141'))
-        self.assertEqual(form.b._value(), u(''))
+        self.assertEqual(form.a._value(), '3.141')
+        self.assertEqual(form.b._value(), '')
         form = F(a=3.14159265, b=72)
-        self.assertEqual(form.a._value(), u('3.142'))
+        self.assertEqual(form.a._value(), '3.142')
         self.assertTrue(isinstance(form.a.data, float))
-        self.assertEqual(form.b._value(), u('72'))
+        self.assertEqual(form.b._value(), '72')
 
 
 class FloatFieldTest(TestCase):
@@ -397,28 +390,22 @@
     def test(self):
         form = self.F(DummyPostData(a=['v'], b=['-15.0']))
         self.assertEqual(form.a.data, None)
-        self.assertEqual(form.a.raw_data, [u('v')])
-        self.assertEqual(form.a(), u("""<input id="a" name="a" type="text" value="v">"""))
+        self.assertEqual(form.a.raw_data, ['v'])
+        self.assertEqual(form.a(), """<input id="a" name="a" type="text" value="v">""")
         self.assertEqual(form.b.data, -15.0)
-        self.assertEqual(form.b(), u("""<input id="b" name="b" type="text" value="-15.0">"""))
+        self.assertEqual(form.b(), """<input id="b" name="b" type="text" value="-15.0">""")
         self.assertTrue(not form.a.validate(form))
         self.assertTrue(form.b.validate(form))
         form = self.F(DummyPostData(a=[], b=['']))
         self.assertEqual(form.a.data, None)
-<<<<<<< HEAD
         self.assertEqual(form.b.data, None)
-        self.assertEqual(form.b.raw_data, [u''])
-        self.assert_(not form.validate())
-=======
-        self.assertEqual(form.b.data, 48.0)
-        self.assertEqual(form.b.raw_data, [u('')])
-        self.assertTrue(not form.validate())
->>>>>>> ef16c6a7
+        self.assertEqual(form.b.raw_data, [''])
+        self.assertTrue(not form.validate())
         self.assertEqual(len(form.b.process_errors), 1)
         self.assertEqual(len(form.b.errors), 1)
         form = self.F(b=9.0)
         self.assertEqual(form.b.data, 9.0)
-        self.assertEqual(form.b._value(), u("9.0"))
+        self.assertEqual(form.b._value(), "9.0")
 
 
 class BooleanFieldTest(TestCase):
@@ -436,14 +423,14 @@
         self.assertEqual(form.bool2.data, True)
 
     def test_rendering(self):
-        form = self.BoringForm(DummyPostData(bool2=u("x")))
-        self.assertEqual(form.bool1(), u('<input id="bool1" name="bool1" type="checkbox" value="y">'))
-        self.assertEqual(form.bool2(), u('<input checked id="bool2" name="bool2" type="checkbox" value="x">'))
-        self.assertEqual(form.bool2.raw_data, [u('x')])
+        form = self.BoringForm(DummyPostData(bool2="x"))
+        self.assertEqual(form.bool1(), '<input id="bool1" name="bool1" type="checkbox" value="y">')
+        self.assertEqual(form.bool2(), '<input checked id="bool2" name="bool2" type="checkbox" value="x">')
+        self.assertEqual(form.bool2.raw_data, ['x'])
 
     def test_with_postdata(self):
-        form = self.BoringForm(DummyPostData(bool1=[u('a')]))
-        self.assertEqual(form.bool1.raw_data, [u('a')])
+        form = self.BoringForm(DummyPostData(bool1=['a']))
+        self.assertEqual(form.bool1.raw_data, ['a'])
         self.assertEqual(form.bool1.data, True)
 
     def test_with_model_data(self):
@@ -453,7 +440,7 @@
         self.assertEqual(form.bool2.data, True)
 
     def test_with_postdata_and_model(self):
-        form = self.BoringForm(DummyPostData(bool1=[u('y')]), obj=self.obj)
+        form = self.BoringForm(DummyPostData(bool1=['y']), obj=self.obj)
         self.assertEqual(form.bool1.data, True)
         self.assertEqual(form.bool2.data, False)
 
@@ -477,11 +464,7 @@
         self.assertEqual(len(form.a.process_errors), 1)
         self.assertEqual(len(form.a.errors), 1)
         self.assertEqual(len(form.b.errors), 1)
-<<<<<<< HEAD
-        self.assertEqual(form.a.process_errors[0], u'Not a valid date value')
-=======
-        assert u('not match format') in form.a.process_errors[0]
->>>>>>> ef16c6a7
+        self.assertEqual(form.a.process_errors[0], 'Not a valid date value')
 
 
 class DateTimeFieldTest(TestCase):
@@ -493,18 +476,13 @@
         d = datetime(2008, 5, 5, 4, 30, 0, 0)
         form = self.F(DummyPostData(a=['2008-05-05', '04:30:00'], b=['2008-05-05 04:30']))
         self.assertEqual(form.a.data, d)
-        self.assertEqual(form.a(), u("""<input id="a" name="a" type="text" value="2008-05-05 04:30:00">"""))
+        self.assertEqual(form.a(), """<input id="a" name="a" type="text" value="2008-05-05 04:30:00">""")
         self.assertEqual(form.b.data, d)
-        self.assertEqual(form.b(), u("""<input id="b" name="b" type="text" value="2008-05-05 04:30">"""))
+        self.assertEqual(form.b(), """<input id="b" name="b" type="text" value="2008-05-05 04:30">""")
         self.assertTrue(form.validate())
         form = self.F(DummyPostData(a=['2008-05-05']))
-<<<<<<< HEAD
-        self.assert_(not form.validate())
-        self.assertEqual(form.a.errors[0], u'Not a valid datetime value')
-=======
-        self.assertTrue(not form.validate())
-        self.assertTrue(u('not match format') in form.a.errors[0])
->>>>>>> ef16c6a7
+        self.assertTrue(not form.validate())
+        self.assertEqual(form.a.errors[0], 'Not a valid datetime value')
 
     def test_microseconds(self):
         if PYTHON_VERSION < (2, 6):
@@ -518,7 +496,7 @@
 
 class SubmitFieldTest(TestCase):
     class F(Form):
-        a = SubmitField(u('Label'))
+        a = SubmitField('Label')
 
     def test(self):
         self.assertEqual(self.F().a(), """<input id="a" name="a" type="submit" value="Label">""")
@@ -534,29 +512,29 @@
         self.F2 = make_form('F2', a = FormField(F, separator='::'))
 
     def test_formdata(self):
-        form = self.F1(DummyPostData({'a-a':[u('moo')]}))
+        form = self.F1(DummyPostData({'a-a':['moo']}))
         self.assertEqual(form.a.form.a.name, 'a-a')
-        self.assertEqual(form.a.form.a.data, u('moo'))
-        self.assertEqual(form.a.form.b.data, u(''))
+        self.assertEqual(form.a.form.a.data, 'moo')
+        self.assertEqual(form.a.form.b.data, '')
         self.assertTrue(form.validate())
 
     def test_iteration(self):
         self.assertEqual([x.name for x in self.F1().a], ['a-a', 'a-b'])
 
     def test_with_obj(self):
-        obj = AttrDict(a=AttrDict(a=u('mmm')))
+        obj = AttrDict(a=AttrDict(a='mmm'))
         form = self.F1(obj=obj)
-        self.assertEqual(form.a.form.a.data, u('mmm'))
+        self.assertEqual(form.a.form.a.data, 'mmm')
         self.assertEqual(form.a.form.b.data, None)
         obj_inner = AttrDict(a=None, b='rawr')
         obj2 = AttrDict(a=obj_inner)
         form.populate_obj(obj2)
         self.assertTrue(obj2.a is obj_inner)
-        self.assertEqual(obj_inner.a, u('mmm'))
+        self.assertEqual(obj_inner.a, 'mmm')
         self.assertEqual(obj_inner.b, None)
 
     def test_widget(self):
-        self.assertEqual(self.F1().a(), u('''<table id="a"><tr><th><label for="a-a">A</label></th><td><input id="a-a" name="a-a" type="text" value=""></td></tr><tr><th><label for="a-b">B</label></th><td><input id="a-b" name="a-b" type="text" value=""></td></tr></table>'''))
+        self.assertEqual(self.F1().a(), '''<table id="a"><tr><th><label for="a-a">A</label></th><td><input id="a-a" name="a-a" type="text" value=""></td></tr><tr><th><label for="a-b">B</label></th><td><input id="a-b" name="a-b" type="text" value=""></td></tr></table>''')
 
     def test_separator(self):
         form = self.F2(DummyPostData({'a-a': 'fake', 'a::a': 'real'}))
@@ -595,18 +573,18 @@
         pdata = DummyPostData({'a-0': ['bleh'], 'a-3': ['yarg'], 'a-4': [''], 'a-7': ['mmm']})
         form = F(pdata)
         self.assertEqual(len(form.a.entries), 4)
-        self.assertEqual(form.a.data, [u('bleh'), u('yarg'), u(''), u('mmm')])
+        self.assertEqual(form.a.data, ['bleh', 'yarg', '', 'mmm'])
         self.assertTrue(not form.validate())
 
         form = F(pdata, a=data)
-        self.assertEqual(form.a.data, [u('bleh'), u('yarg'), u(''), u('mmm')])
+        self.assertEqual(form.a.data, ['bleh', 'yarg', '', 'mmm'])
         self.assertTrue(not form.validate())
 
         # Test for formdata precedence
         pdata = DummyPostData({'a-0': ['a'], 'a-1': ['b']})
         form = F(pdata, a=data)
         self.assertEqual(len(form.a.entries), 2)
-        self.assertEqual(form.a.data, [u('a'), u('b')])
+        self.assertEqual(form.a.data, ['a', 'b'])
 
     def test_enclosed_subform(self):
         make_inner = lambda: AttrDict(a=None)
